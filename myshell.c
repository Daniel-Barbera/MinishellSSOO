#include <stdio.h>
#include <string.h>
#include <stdbool.h>
#include <signal.h> // Signal handling
#include <unistd.h> // getcwd(), gethostname()
#include <limits.h> // PATH_MAX, HOST_NAME_MAX, FILENAME_MAX
#include <stdlib.h> // exit(), getenv(), chdir(), etc.
#include <sys/wait.h> // waitpid()
#include <sys/types.h> // pid_t
#include <sys/stat.h> 
#include <errno.h> // errno
#include "parser.h"
// Constant definitions
#define BACKGROUND_JOBS_MAX 10
#define WHITE "\033[0m"
<<<<<<< HEAD
#define GREEN "\033[1;32m"
=======
#define GREEN "\x1b[32m"
>>>>>>> 033f2bb9
#define BLUE "\x1b[34m"
#define YELLOW "\x1b[33m"
#define RED "\x1b[31m"
#define RESET "\x1b[0m"

// Shell prompt helpers

void print_prompt();
<<<<<<< HEAD
void print_color(FILE * stream, char * color, char * text);
=======
void print_color(FILE * stream, char * color, char * string);
>>>>>>> 033f2bb9
char * polite_directory_format(char * name);

// Signal handlers

void sigint_handler(int sig);
void sigchld_handler(int sig);

// Shell helpers

void parse_shell_args(int argc, char ** argv);
bool set_redirection_variables(tline * line);
bool cd_or_exit_are_present(tline * line);
void parse_tcommand_to_string(tcommand * command, char * buffer);
void execute_commands(tcommand ** commands);
background_job execute_commands_in_background(tcommand ** commands);
void close_redirection_files();
void kill_job(pid_t pid);

// Shell commands

void cd(char * path);
void _umask(char * mask);
void foreground(pid_t pid);
void jobs();

// Type definitions
/** PID and string representation of a job */
typedef struct {
  pid_t pid;
  char * command;
} background_job;

// Global variables
background_job background_jobs[BACKGROUND_JOBS_MAX]; // List of background jobs
size_t background_jobs_idx = 0;                      // Index of the next available position in background_jobs
bool extended_support = false;                       // Flag to indicate if other shell commands should be executed
// Variables for output redirection
FILE * input_file;                                   // File to redirect input from
FILE * output_file;                                  // File to redirect output to
FILE * error_file;                                   // File to redirect error to

int main(int argc, char *argv[]) {
  char input_buffer[PATH_MAX];
  tline * line;
  // Me gusta la gasolina
  parse_shell_args(argc, argv);
  signal(SIGINT, sigint_handler);
  signal(SIGCHLD, sigchld_handler);
  print_prompt();
  while (fgets(input_buffer, PATH_MAX, stdin)) {
    line = tokenize(input_buffer);

    // Set redirection variables
    set_redirection_variables(line);
    // If the line is empty, continue
    if (line == NULL) {
      print_prompt();
      continue;
    }
    // If the line is a comment, continue
    if (line->commands[0].filename[0] == '#') {
      print_prompt();
      continue;
    }
    // If there is more than one command, communicate them with a pipe, unless "cd" or "exit" is one of them
    if (line->ncommands > 1) {
      if(cd_or_exit_are_present(line)) {
        print_color(error_file, RED, "msh: cd and exit cannot be used with pipes");
        print_prompt();
        continue;
      }
      else {
        execute_commands(line->commands);
      }
    }
    close_redirection_files();
  }
  return 0;
}

// Shell prompt helpers 

/** Print the msh> prompt */
void print_prompt() {
  char prompt[PATH_MAX], 
       hostname[HOST_NAME_MAX];

  gethostname(hostname, sizeof(hostname));
  sprintf(prompt, "%s@%s", getenv("USER"), hostname);
  print_color(stdout, GREEN, prompt);
  printf(":");
  getcwd(prompt, sizeof(prompt));
  print_color(stdout, BLUE, polite_directory_format(prompt));
  printf(" msh> ");
}
<<<<<<< HEAD

void print_color(FILE * stream, char * color, char * string) {
  fprintf(stream, "%s%s%s", color, string, RESET);
}

// Del código fuente de Bash.
// https://github.com/bminor/bash/blob/fb0092fb0e7bb3121d3b18881f72177bcb765491/general.c
=======
// Print a string in a given color to a stream.
void print_color(FILE * stream, char * color, char * string) {
  fprintf(stream, "%s%s%s", color, string, RESET);
}
/** https://github.com/bminor/bash/blob/fb0092fb0e7bb3121d3b18881f72177bcb765491/general.c
 *  Takes a path string, and if the environment variable HOME is part of it, replaces the HOME part with "~". */
>>>>>>> 033f2bb9
char * polite_directory_format(char * name) {
  char * home = getenv("HOME");
  static char tdir[PATH_MAX];
  int length;

  length = home ? strlen(home) : 0;
  if (length > 1 && strncmp(home, name, length) == 0 && (!name[length] || name[length] == '/'))
    {
      strncpy(tdir + 1, name + length, sizeof(tdir) - 2);
      tdir[0] = '~';
      tdir[sizeof(tdir) - 1] = '\0';
      return (tdir);
    }
  else
    return (name);
}

// Signal handlers

/** Handles SIGINT: ignore, flush and print prompt */ 
void sigint_handler(int sig) {
  fflush(stdin);
  print_prompt();
}
/**  Handles SIGCHLD: remove terminated background jobs from the list,
 *   and print a message if the job was terminated by a signal. */
void sigchld_handler(int sig) {
  int status;
  pid_t pid;

  while ((pid = waitpid(-1, &status, WNOHANG)) > 0) {
    if (WIFEXITED(status)) {
      printf("Process %d exited with status %d", pid, WEXITSTATUS(status));
    } else if (WIFSIGNALED(status)) {
      printf("Process %d killed by signal %d", pid, WTERMSIG(status));
    } else if (WIFSTOPPED(status)) {
      printf("Process %d stopped by signal %d", pid, WSTOPSIG(status));
    } else if (WIFCONTINUED(status)) {
      printf("Process %d continued", pid);
    }
  }
}

// Shell helpers

/** Enable extended mode if the "-e" flag is present in the arguments. */
void parse_shell_args(int argc, char ** argv) {
  if (argc > 1) {
    for (size_t i = 1; i < argc; i++) {
      if (strcmp(argv[i], "-e") == 0) {
        extended_support = true;
      }
    }
  }
  if (!extended_support) {
    print_color(stdout, YELLOW, "WARNING: the shell has been initialized without the -e option.\n");
    print_color(stdout, YELLOW, "Only the commands 'cd', 'exit', 'fg', 'jobs' and 'umask' will be available.\n");
  }
}
/** Set input, output and error redirection. 
 *  If they're not enabled, reset them to stdin, stdout and stderr. */ 
bool set_redirection_variables(tline * line) {
  FILE * file;

  input_file = stdin;
  output_file = stdout;
  error_file = stderr;
  if (line->redirect_input) {
    file = fopen(line->redirect_input, "r");
    if (file == NULL) {
      print_color(error_file, RED, line->redirect_input);
      print_color(error_file, RED, ": ");
      print_color(error_file, RED, strerror(errno));
      return false;
    }
    input_file = file;
  }
  if (line->redirect_output) {
    file = fopen(line->redirect_output, "w");
    if (file == NULL) {
      print_color(error_file, RED, line->redirect_output);
      print_color(error_file, RED, ": ");
      print_color(error_file, RED, strerror(errno));
      return false;
    }
    output_file = file;
  }
  if (line->redirect_error) {
    file = fopen(line->redirect_error, "w");
    if (file == NULL) {
      print_color(error_file, RED, line->redirect_error);
      print_color(error_file, RED, ": ");
      print_color(error_file, RED, strerror(errno));
      return false;
    }
    error_file = file;
  }
}
/**  Determines if the line contains the commands "cd" or "exit" */
bool cd_or_exit_are_present(tline * line) {
  for (size_t i = 0; i < line->ncommands; i++) {
    if (strcmp(line->commands[i].filename, "cd") == 0 || strcmp(line->commands[i].filename, "exit") == 0) {
      return true;
    }
  }
  return false;
}
/** Parse a tcommand to string to display it when jobs() is called */ 
void parse_tcommand_to_string(tcommand * command, char * buffer) {
  size_t length; 

  length = strlen(command->filename + 1);
  for (size_t i = 0; i < command->argc; ++i) {
    length += strlen(command->argv[i]); + 1;
  }
  buffer = (char *) malloc(length * sizeof(char));
  strcpy(buffer, command->filename);
  for (size_t i = 0; i < command->argc; i++) {
    strcat(buffer, " ");
    strcat(buffer, command->argv[i]);
  }
}
/** Close redirection files if they're not stdin, stdout or stderr */
void close_redirection_files() {
  if (input_file != stdin) {
    fclose(input_file);
  }
  if (output_file != stdout) {
    fclose(output_file);
  }
  if (error_file != stderr) {
    fclose(error_file);
  }
}

// Shell commands

/** Change directory */
void cd(char * path) {
  if (path == NULL) {
    chdir(getenv("HOME"));
  } else {
    chdir(path);
  }
}
/** Display all active jobs */
void jobs() {
  for (size_t i = 0; i < background_jobs_idx; i++) {
    printf("[%d] %s\n", background_jobs[i].pid, background_jobs[i].command);
  }
}<|MERGE_RESOLUTION|>--- conflicted
+++ resolved
@@ -13,11 +13,7 @@
 // Constant definitions
 #define BACKGROUND_JOBS_MAX 10
 #define WHITE "\033[0m"
-<<<<<<< HEAD
-#define GREEN "\033[1;32m"
-=======
 #define GREEN "\x1b[32m"
->>>>>>> 033f2bb9
 #define BLUE "\x1b[34m"
 #define YELLOW "\x1b[33m"
 #define RED "\x1b[31m"
@@ -26,11 +22,7 @@
 // Shell prompt helpers
 
 void print_prompt();
-<<<<<<< HEAD
 void print_color(FILE * stream, char * color, char * text);
-=======
-void print_color(FILE * stream, char * color, char * string);
->>>>>>> 033f2bb9
 char * polite_directory_format(char * name);
 
 // Signal handlers
@@ -126,22 +118,12 @@
   print_color(stdout, BLUE, polite_directory_format(prompt));
   printf(" msh> ");
 }
-<<<<<<< HEAD
-
-void print_color(FILE * stream, char * color, char * string) {
-  fprintf(stream, "%s%s%s", color, string, RESET);
-}
-
-// Del código fuente de Bash.
-// https://github.com/bminor/bash/blob/fb0092fb0e7bb3121d3b18881f72177bcb765491/general.c
-=======
 // Print a string in a given color to a stream.
 void print_color(FILE * stream, char * color, char * string) {
   fprintf(stream, "%s%s%s", color, string, RESET);
 }
 /** https://github.com/bminor/bash/blob/fb0092fb0e7bb3121d3b18881f72177bcb765491/general.c
  *  Takes a path string, and if the environment variable HOME is part of it, replaces the HOME part with "~". */
->>>>>>> 033f2bb9
 char * polite_directory_format(char * name) {
   char * home = getenv("HOME");
   static char tdir[PATH_MAX];
